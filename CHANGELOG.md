--- conflicted
+++ resolved
@@ -6,13 +6,11 @@
 
 - Improved feedback when waiting for a slow Shiny app to start up. ([#65](https://github.com/posit-dev/shiny-vscode/pull/65))
 
-<<<<<<< HEAD
-- `shiny.previewType` now explicitly includes `"internal"` and `"simple browser"` as distinct options, where `"simple browser"` ensures that the built-in Simple Browser extension is used for previews. In Positron, `"internal"` uses the Viewer pane; in other VS Code instances `"internal"` and `"simple browser"` are equivalent. ([#69](https://github.com/posit-dev/shiny-vscode/pull/69))
-=======
 - The "Run Shiny app" command now saves the active file before running the app. ([#68](https://github.com/posit-dev/shiny-vscode/pull/68))
 
+- `shiny.previewType` now explicitly includes `"internal"` and `"simple browser"` as distinct options, where `"simple browser"` ensures that the built-in Simple Browser extension is used for previews. In Positron, `"internal"` uses the Viewer pane; in other VS Code instances `"internal"` and `"simple browser"` are equivalent. ([#69](https://github.com/posit-dev/shiny-vscode/pull/69))
+
 - The extension can now open Shinylive apps locally from `vscode://posit.shiny/shinylive?url=...` links. ([#70](https://github.com/posit-dev/shiny-vscode/pull/70))
->>>>>>> ad45e4b5
 
 ## 1.0.0
 
