--- conflicted
+++ resolved
@@ -2,18 +2,15 @@
 
 ## [UNRELEASED]
 
-<<<<<<< HEAD
-* Improved feedback when waiting for a slow Shiny app to start up. ([#62](https://github.com/posit-dev/shiny-vscode/issues/62))
-=======
-* In Positron, the extension now uses the selected R runtime for Shiny for R apps. In VS Code, the extension also now consults the `r.rpath.mac`, `r.rpath.windows` or `r.rpath.linux` settings to find the R executable, before falling back to system settings. These settings are part of the [R Debugger extension](https://marketplace.visualstudio.com/items?itemName=RDebugger.r-debugger) ([#64](https://github.com/posit-dev/shiny-vscode/pull/64))
->>>>>>> ff553cdb
+- In Positron, the extension now uses the selected R runtime for Shiny for R apps. In VS Code, the extension also now consults the `r.rpath.mac`, `r.rpath.windows` or `r.rpath.linux` settings to find the R executable, before falling back to system settings. These settings are part of the [R Debugger extension](https://marketplace.visualstudio.com/items?itemName=RDebugger.r-debugger) ([#64](https://github.com/posit-dev/shiny-vscode/pull/64))
+
+- Improved feedback when waiting for a slow Shiny app to start up. ([#62](https://github.com/posit-dev/shiny-vscode/issues/62))
 
 ## 1.0.0
 
 The Shiny extension for VS Code now has a new extension ID: `Posit.shiny`! New Shiny users should install the Shiny extension from [the VS Code marketplace](https://marketplace.visualstudio.com/items?itemName=Posit.shiny) or [https://open-vsx.org/extension/posit/shiny](https://open-vsx.org/extension/posit/shiny).
 
 If you previously used the old extension with ID `Posit.shiny-python`, upgrading to the latest version will automatically install the new extension and uninstall the outdated version.
-
 
 ## 0.2.0
 
