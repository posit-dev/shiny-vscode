# Change Log

## [Unreleased]

- The extension now supports Shiny for R apps. (#30)
- The [Python VS Code extension](https://marketplace.visualstudio.com/items?itemName=ms-python.python) is now a soft dependency and is no longer installed by default with the Shiny for VS Code extension. (#30)
- Added a new setting, `shiny.previewType`, to control where the Shiny app preview should be opened. (#40)
- Added a new `shinyexpress` snippet to quickly create a basic Shiny Express app in Python. (#42)
<<<<<<< HEAD
- Fixed a bug that would doubly-escape paths with spaces when launching Shiny apps on Windows via `cmd.exe`. ([#46](https://github.com/posit-dev/shiny-vscode/issues/46))
=======
- The extension now correctly escapes commands on PowerShell 7 where the binary is named `pwsh.exe`. (#48)
>>>>>>> f14bb523

## 0.1.6

- "Run Shiny App" now works with Python executable paths that have spaces or other special characters. (#26)
- "Run Shiny App" now starts a fresh console for each run (and closes the last console it started), so that the app's output is not mixed with the output of previous runs. (#27)
- Improved compatibility with GitHub Codespaces. (#27)

## 0.1.5

- Recognize files named \*-app.py and \*\_app.py as potentially Shiny apps, enabling the "Run Shiny App" and "Debug Shiny App" buttons. (We continue to recognize app.py, app-\*.py, and app\_\*.py.) (#19)
- Stop using an exported API from the ms-python.python extension that has been deprecated and replaced. (#19)

## 0.1.4

- No code changes; required a new version number to recover from continuous integration issue.

## 0.1.3

- Add "Debug Shiny App" button to launch Shiny apps under the Python debugger. (#17)

## 0.1.2

- Recognize files named app-\*.py and app\_\*.py as potentially Shiny apps (and enabling the "Run Shiny App" button).

## 0.1.1

- Compatibility with VS Code instances that are hosted by Posit Workbench.

## 0.1.0

- Fix Windows compatibility (issue #7, thanks @djsmith17).

## 0.0.4

- The default value for `shiny.python.port` is now `0`, which means "choose an unused port at runtime". This is convenient for running multiple apps simultaneously on the same machine. For convenience, the extension remembers each VS Code Workspace's most recent random port, and tries to use it if available.

## 0.0.3

- Initial release<|MERGE_RESOLUTION|>--- conflicted
+++ resolved
@@ -6,11 +6,8 @@
 - The [Python VS Code extension](https://marketplace.visualstudio.com/items?itemName=ms-python.python) is now a soft dependency and is no longer installed by default with the Shiny for VS Code extension. (#30)
 - Added a new setting, `shiny.previewType`, to control where the Shiny app preview should be opened. (#40)
 - Added a new `shinyexpress` snippet to quickly create a basic Shiny Express app in Python. (#42)
-<<<<<<< HEAD
+- The extension now correctly escapes commands on PowerShell 7 where the binary is named `pwsh.exe`. (#48)
 - Fixed a bug that would doubly-escape paths with spaces when launching Shiny apps on Windows via `cmd.exe`. ([#46](https://github.com/posit-dev/shiny-vscode/issues/46))
-=======
-- The extension now correctly escapes commands on PowerShell 7 where the binary is named `pwsh.exe`. (#48)
->>>>>>> f14bb523
 
 ## 0.1.6
 
